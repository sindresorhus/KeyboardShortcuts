--- conflicted
+++ resolved
@@ -77,13 +77,10 @@
 			self.alignment = .center
 			(self.cell as? NSSearchFieldCell)?.searchButtonCell = nil
 
-<<<<<<< HEAD
-=======
 			if let shortcut = getShortcut(for: shortcutName) {
 				self.stringValue = "\(shortcut)"
 			}
 
->>>>>>> d97e5e9c
 			self.wantsLayer = true
 			self.translatesAutoresizingMaskIntoConstraints = false
 			self.setContentHuggingPriority(.defaultHigh, for: .vertical)
